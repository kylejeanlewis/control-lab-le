# -*- coding: utf-8 -*-
""" 
This module provides base classes for device connections.

Attributes:
    READ_FORMAT (str): default read format for device connections
    WRITE_FORMAT (str): default write format for device connections
    Data (NamedTuple): default data type for device connections

## Classes:
    `Device`: Protocol for device connection classes
    `StreamingDevice`: Protocol for streaming device connection classes
    `TimedDeviceMixin`: Mixin class for timed device operations
    `BaseDevice`: Base class for device connections
    `SerialDevice`: Class for serial device connections
    `SocketDevice`: Class for socket device connections

<i>Documentation last updated: 2025-02-22</i>
"""
# Standard library imports
from __future__ import annotations
from collections import deque
from copy import deepcopy
from datetime import datetime
import logging
import queue
import socket
from string import Formatter
import threading
import time
from types import SimpleNamespace
from typing import Any, NamedTuple, Protocol, Callable

# Third party imports
import parse
import serial

logger = logging.getLogger(__name__)
logger.setLevel(logging.DEBUG)

READ_FORMAT = "{data}\n"
WRITE_FORMAT = "{data}\n"
Data = NamedTuple("Data", [("data", str)])

class Device(Protocol):
    """Protocol for device connection classes"""
    connection: Any|None
    connection_details: dict
    is_connected: bool
    verbose: bool
    def clear(self):
        """Clear the input and output buffers"""

    def connect(self):
        """Connect to the device"""

    def disconnect(self):
        """Disconnect from the device"""

    def processInput(self, data:Any, format_in:str, **kwargs) -> str|None:
        """Process the input"""
    
    def processOutput(self, data:str, format_out:str, data_type:NamedTuple, timestamp: datetime|None, **kwargs) -> tuple[Any, datetime]:
        """Process the output"""

    def query(self, data:Any, multi_out:bool = True, **kwargs) -> Any|None:
        """Query the device"""

    def read(self) -> str|None:
        """Read data from the device"""

    def write(self, data:str) -> bool:
        """Write data to the device"""


class StreamingDevice(Protocol):
    """Protocol for device connection classes"""
    connection: Any|None
    connection_details: dict
    is_connected: bool
    verbose: bool
    buffer: deque
    data_type: NamedTuple
    data_queue: queue.Queue
    show_event: threading.Event
    stream_event: threading.Event
    threads: dict
    def clear(self):
        """Clear the input and output buffers, and reset the data queue and buffer"""
        
    def clearDeviceBuffer(self):
        """Clear the device input and output buffers"""

    def connect(self):
        """Connect to the device"""

    def disconnect(self):
        """Disconnect from the device"""
    
    def processInput(self, data:Any, format_in:str, **kwargs) -> str|None:
        """Process the input"""
    
    def processOutput(self, data:str, format_out:str, data_type:NamedTuple, timestamp: datetime|None, **kwargs) -> tuple[Any, datetime]:
        """Process the output"""

    def query(self, data:Any, multi_out:bool = True, **kwargs) -> Any|None:
        """Query the device"""

    def read(self) -> str|None:
        """Read data from the device"""

    def write(self, data:str) -> bool:
        """Write data to the device"""

    def startStream(self, data:str|None = None, buffer:deque|None = None, **kwargs):
        """Start the stream"""
    
    def stopStream(self):
        """Stop the stream"""
    
    def stream(self, on:bool, data:str|None = None, buffer:deque|None = None, **kwargs):
        """Toggle the stream"""
    
    def showStream(self, on:bool):
        """Show the stream"""


class TimedDeviceMixin:
    """ 
    Mixin class for timed device operations
    
    ### Methods:
        `stopTimer`: stop a timer
        `setValue`: set a value
        `setValueDelayed`: set a value after a delay
    """
    
    def __init__(self, *args, **kwargs):
        super().__init__(*args, **kwargs)
        return
    
    def stopTimer(self, timer: threading.Timer|None = None, event: threading.Event|None = None):
        """ 
        Stop a timer
        
        Args:
            timer (threading.Timer|None, optional): timer to stop. Defaults to None.
            event (threading.Event|None, optional): event to clear. Defaults to None
        """
        if isinstance(timer, threading.Timer):
            timer.cancel()
        if isinstance(event, threading.Event):
            event.clear()
        return
        
    def setValue(self, value: Any, event: threading.Event|None = None, **kwargs) -> bool:
        """ 
        Set a value
        
        Args:
            value (Any): value to set
            event (threading.Event|None, optional): event to set or clear. Defaults to None.
            
        Returns:
            bool: whether the value was set
        """
        ...
        if isinstance(event, threading.Event):
            _ = event.clear() if event.is_set() else event.set()
        raise NotImplementedError
    
    def setValueDelayed(self, 
        duration: int|float,
        initial: Any|None = None, 
        final: Any|None = None,
        blocking: bool = True, 
        *, 
        event: threading.Event|None = None,
        **kwargs
    ) -> threading.Timer|None:
        """ 
        Set a value after a delay
        
        Args:
            duration (int|float): duration of the delay
            initial (Any|None, optional): initial value. Defaults to None.
            final (Any|None, optional): final value. Defaults to None.
            blocking (bool, optional): whether to block the main thread. Defaults to True.
            event (threading.Event|None, optional): event to set or clear. Defaults to None.
            
        Returns:
            threading.Timer|None: timer object if blocking is False
        """
        assert duration >= 0, "Ensure duration is a non-negative number"
        success = self.setValue(initial, **kwargs)
        if not success:
            return
        event.set()
        if blocking:
            time.sleep(duration)
            self.stopTimer(event=event)
            self.setValue(final, **kwargs)
            return
        timer = threading.Timer(duration, self.setValue, args=(final,event), kwargs=kwargs)
        timer.start()
        return timer
    

class BaseDevice:
    
    _default_flags: SimpleNamespace = SimpleNamespace(verbose=False, connected=False, simulation=False)
    def __init__(self, 
        *, 
        connection_details:dict|None = None, 
        init_timeout:int = 1, 
        data_type: NamedTuple =  Data,
        read_format:str = READ_FORMAT,
        write_format:str = WRITE_FORMAT,
        simulation:bool = False, 
        verbose:bool = False, 
        **kwargs
    ):
        """
        Initialize BaseDevice class
        
        Args:
            connection_details (dict|None, optional): connection details for the device. Defaults to None.
            init_timeout (int, optional): timeout for initialization. Defaults to 1.
            data_type (NamedTuple, optional): data type for the device. Defaults to Data.
            read_format (str, optional): read format for the device. Defaults to READ_FORMAT.
            write_format (str, optional): write format for the device. Defaults to WRITE_FORMAT.
            simulation (bool, optional): whether to simulate the device. Defaults to False.
            verbose (bool, optional): verbosity of class. Defaults to False.
        """
        # Connection attributes
        self.connection: Any|None = None
        self.connection_details = dict() if connection_details is None else connection_details
        self.flags = deepcopy(self._default_flags)
        self.init_timeout = init_timeout
        self.flags.simulation = simulation
        
        # IO attributes
        self.data_type = data_type
        self.read_format = read_format
        self.write_format = write_format
        self.eol = self.read_format.replace(self.read_format.rstrip(), '')
        fields = set([field for _, field, _, _ in Formatter().parse(read_format) if field and not field.startswith('_')])
        assert set(data_type._fields) == fields, "Ensure data type fields match read format fields"
        
        # Streaming attributes
        self.buffer = deque()
        self.data_queue = queue.Queue()
        self.show_event = threading.Event()
        self.stream_event = threading.Event()
        self.threads = dict()
        
        # Logging attributes
        self._logger = logger.getChild(f"{self.__class__.__name__}.{id(self)}")
        self._logger.addHandler(logging.StreamHandler())
        self.verbose = verbose
        return
    
    def __del__(self):
        self.disconnect()
        return
    
    @property
    def is_connected(self) -> bool:
        """Whether the device is connected"""
        connected = self.flags.connected if self.flags.simulation else self.checkDeviceConnection()
        return connected
    
    @property
    def verbose(self) -> bool:
        """Verbosity of class"""
        return self.flags.verbose
    @verbose.setter
    def verbose(self, value:bool):
        assert isinstance(value,bool), "Ensure assigned verbosity is boolean"
        self.flags.verbose = value
        level = logging.DEBUG if value else logging.INFO
        for handler in self._logger.handlers:
            if not isinstance(handler, logging.StreamHandler):
                continue
            handler.setLevel(level)
        return
    
    # Connection methods
    def checkDeviceConnection(self) -> bool:
        """
        Check the connection to the device
        
        Returns:
            bool: whether the device is connected
        """
        if hasattr(self.connection, 'is_open'):
            return self.connection.is_open() # Replace with specific implementation
        return self.flags.connected # Replace with specific implementation
    
    def connect(self):
        """Connect to the device"""
        if self.is_connected:
            return
        try:
            self.connection.open() # Replace with specific implementation
        except Exception as e: # Replace with specific exception
            self._logger.error(f"Failed to connect to {...}") # Replace with specific log message
            self._logger.debug(e)
        else:
            self._logger.info(f"Connected to {...}") # Replace with specific log message
            time.sleep(self.init_timeout)
        self.flags.connected = True
        return

    def disconnect(self):
        """Disconnect from the device"""
        if not self.is_connected:
            return
        self.stopStream()
        try:
            self.connection.close() # Replace with specific implementation
        except Exception as e: # Replace with specific exception
            self._logger.error(f"Failed to disconnect from {...}") # Replace with specific log message
            self._logger.debug(e)
        else:
            self._logger.info(f"Disconnected from {...}") # Replace with specific log message
        self.flags.connected = False
        return
    
    # IO methods
    def checkDeviceBuffer(self) -> bool:
        """
        Check the connection buffer
        
        Returns:
            bool: whether there is data in the connection buffer
        """
        return self.connection.in_waiting() # Replace with specific implementation
    
    def clearDeviceBuffer(self):
        """Clear the device input and output buffers"""
        ... # Replace with specific implementation to clear input and output buffers
        return
    
    def clear(self):
        """Clear the input and output buffers, and reset the data queue and buffer"""
        self.stopStream()
        self.buffer = deque()
        self.data_queue = queue.Queue()
        if self.flags.simulation:
            return
        self.clearDeviceBuffer()
        # time.sleep(0.01)
        return

    def read(self) -> str:
        """
        Read data from the device
        
        Returns:
            str|None: data read from the device
        """
        data = ''
        try:
            data = self.connection.read().decode("utf-8", "replace") # Replace with specific implementation
            data = data.strip()
            self._logger.debug(f"Received: {data!r}")
        except Exception as e: # Replace with specific exception
            self._logger.debug(f"Failed to receive data")
        except KeyboardInterrupt:
            self._logger.debug("Received keyboard interrupt")
            self.disconnect()
        return data
    
    def readAll(self) -> list[str]:
        """
        Read all data from the device
        
        Returns:
            list[str]|None: data read from the device
        """
        delimiter = self.eol
        data = ''
        try:
            while True:
                out = self.connection.read_all().decode("utf-8", "replace") # Replace with specific implementation
                data += out
                if not out:
                    break
        except Exception as e: # Replace with specific exception
            self._logger.debug(f"Failed to receive data")
            self._logger.debug(e)
        except KeyboardInterrupt:
            self._logger.debug("Received keyboard interrupt")
            self.disconnect()
        data = data.strip()
        self._logger.debug(f"Received: {data!r}")
        return [d for d in data.split(delimiter) if len(d)]
    
    def write(self, data:str) -> bool:
        """
        Write data to the device
        
        Args:
            data (str): data to write to the device
            
        Returns:
            bool: whether the data was written successfully
        """
        assert isinstance(data, str), "Ensure data is a string"
        try:
            self.connection.write(data.encode('utf-8')) # Replace with specific implementation
            self._logger.debug(f"Sent: {data!r}")
        except Exception as e: # Replace with specific exception
            self._logger.debug(f"Failed to send: {data!r}")
            return False
        return True
    
    def poll(self, data:str|None = None) -> str:
        """
        Poll the device
        
        Args:
            data (str|None, optional): data to write to the device. Defaults to None.
            
        Returns:
            str|None: data read from the device
        """
        out = ''
        if data is not None:
            ret = self.write(data)
        if data is None or ret:
            out: str = self.read()
        return out
    
    def processInput(self, 
        data: Any = None,
        format_in: str|None = None,
        **kwargs
    ) -> str|None:
        """
        Process the input
        
        Args:
            data (Any, optional): data to process. Defaults to None.
            format_in (str|None, optional): format for the data. Defaults to None.
            
        Returns:
            str|None: processed input data
        """
        if data is None:
            return None
        format_in = format_in or self.write_format
        assert isinstance(format_in, str), "Ensure format is a string"
        
        kwargs.update(dict(data=data))
        processed_data = format_in.format(**kwargs)
        return processed_data
    
    def processOutput(self, 
        data: str, 
        format_out: str|None = None, 
        data_type: NamedTuple|None = None, 
        timestamp: datetime|None = None
    ) -> tuple[Any, datetime|None]:
        """
        Process the output
        
        Args:
            data (str): data to process
            format_out (str|None, optional): format for the data. Defaults to None.
            data_type (NamedTuple|None, optional): data type for the data. Defaults to None.
            timestamp (datetime|None, optional): timestamp for the data. Defaults to None.
            condition (Callable[[Any,datetime], bool]|None, optional): condition to stop the stream. Defaults to None.
            
        Returns:
            tuple[Any, datetime|None]: processed output data and timestamp
        """
        format_out = format_out or self.read_format
        format_out = format_out.strip()
        data_type = data_type or self.data_type
        fields = set([field for _, field, _, _ in Formatter().parse(format_out) if field and not field.startswith('_')])
        assert set(data_type._fields) == fields, "Ensure data type fields match read format fields"
        
        try:
            parse_out = parse.parse(format_out, data)
        except TypeError:
            self._logger.warning(f"Failed to parse data: {data!r}")
            # self.clearDeviceBuffer()
            # time.sleep(0.01)
            return None, timestamp
        if parse_out is None:
            self._logger.warning(f"Failed to parse data: {data!r}")
            # self.clearDeviceBuffer()
            # time.sleep(0.01)
            return None, timestamp
        parsed = {k:v for k,v in parse_out.named.items() if not k.startswith('_')}
        for key, value in data_type.__annotations__.items():
            try:
                if value == int and not parsed[key].isnumeric():
                    parsed[key] = float(parsed[key])
                elif value == bool:
                    parsed[key] = parsed[key].lower() not in ['false', '0', 'no']
                parsed[key] = value(parsed[key])
            except ValueError:
                self._logger.warning(f"Failed to convert {key}: {parsed[key]} to type {value}")
                # self.clearDeviceBuffer()
                # time.sleep(0.01)
                # parsed[key] = None
                return None ,timestamp
        processed_data = data_type(**parsed) 
        
        if self.show_event.is_set():
            print(processed_data)
        return processed_data, timestamp
    
    def query(self, 
        data: Any, 
        multi_out: bool = True,
        *, 
        timeout: int|float = 1,
        format_in: str|None = None, 
        format_out: str|None = None,
        data_type: NamedTuple|None = None,
        timestamp: bool = False,
        **kwargs
    ) -> Any | None:
        """
        Query the device
        
        Args:
            data (Any): data to query
            multi_out (bool, optional): whether to return multiple outputs. Defaults to True.
            timeout (int|float, optional): timeout for the query. Defaults to 1.
            format_in (str|None, optional): format for the input data. Defaults to None.
            format_out (str|None, optional): format for the output data. Defaults to None.
            data_type (NamedTuple|None, optional): data type for the data. Defaults to None.
            timestamp (bool, optional): whether to return the timestamp. Defaults to False.
            
        Returns:
            Any|None: queried data
        """
        data_type: NamedTuple = data_type or self.data_type
        data_in = self.processInput(data, format_in, **kwargs)
        now = datetime.now() if timestamp else None
        if not multi_out:
            raw_out = self.poll(data_in)
            if raw_out == '':
                return (None, now) if timestamp else None
            out, now = self.processOutput(raw_out, format_out, data_type, now)
            return (out, now) if timestamp else out
        
        all_data = []
        ret = self.write(data_in) if data_in is not None else True
        if not ret:
            return all_data
        start_time = time.perf_counter()
        while True:
            if time.perf_counter() - start_time > timeout:
                break
            raw_out = self.read()
            now = datetime.now() if timestamp else None
            if raw_out == '' or raw_out.strip() == '':
                continue
            start_time = time.perf_counter()
            out, now = self.processOutput(raw_out, format_out, data_type, now)
            if not out:
                continue
            data_out = (out, now) if timestamp else out
            all_data.append(data_out)
            if not self.checkDeviceBuffer():
                break
        return all_data

    # Streaming methods
    def showStream(self, on: bool):
        """
        Show the stream
        
        Args:
            on (bool): whether to show the stream
        """
        _ = self.show_event.set() if on else self.show_event.clear()
        return
    
    def startStream(self, 
        data: str|None = None, 
        buffer: deque|None = None,
        *, 
        format_out: str|None = None, 
        data_type: NamedTuple|None = None,
        show: bool = False,
        sync_start: threading.Barrier|None = None,
        split_stream: bool = True,
        callback: Callable[[str],Any]|None = None
    ):
        """
        Start the stream
        
        Args:
            data (str|None, optional): data to stream. Defaults to None.
            buffer (deque|None, optional): buffer to store the streamed data. Defaults to None.
            format_out (str|None, optional): format for the data. Defaults to None.
            data_type (NamedTuple|None, optional): data type for the data. Defaults to None.
            show (bool, optional): whether to show the stream. Defaults to False.
            sync_start (threading.Barrier|None, optional): synchronization barrier. Defaults to None.
            split_stream (bool, optional): whether to split the stream and data processing threads. Defaults to True.
        """
        sync_start = sync_start or threading.Barrier(2, timeout=2)
        assert isinstance(sync_start, threading.Barrier), "Ensure sync_start is a threading.Barrier"
        if self.stream_event.is_set():
            self.showStream(show)
            return
        self.stream_event.set()
        if split_stream:
            self.threads['stream'] = threading.Thread(
                target=self._loop_stream, 
                args=(data,sync_start),
                kwargs=dict(callback=callback),
                daemon=True
            )
            self.threads['process'] = threading.Thread(
                target=self._loop_process_data, 
                kwargs=dict(buffer=buffer, format_out=format_out, data_type=data_type, sync_start=sync_start), 
                daemon=True
            )
        else:
            self.threads['stream'] = threading.Thread(
                target=self._loop_stream, 
                args=(data,),
<<<<<<< HEAD
                kwargs=dict(buffer=buffer, format_out=format_out, data_type=data_type, split_stream=split_stream), 
=======
                kwargs=dict(buffer=buffer, format_out=format_out, data_type=data_type, split_stream=split_stream, callback=callback), 
>>>>>>> c925311c
                daemon=True
            )
        self.showStream(show)
        self.threads['stream'].start()
        if split_stream:
            self.threads['process'].start()
        return
    
    def stopStream(self):
        """Stop the stream"""
        self.stream_event.clear()
        self.showStream(False)
        for thread in self.threads.values():
            _ = thread.join() if isinstance(thread, threading.Thread) else None
        return
    
    def stream(self, 
        on:bool, 
        data: str|None = None, 
        buffer: deque|None = None, 
        *,
        sync_start:threading.Barrier|None = None,
        split_stream: bool = True,
        callback: Callable[[str],Any]|None = None,
        **kwargs
    ):
        """
        Toggle the stream
        
        Args:
            on (bool): whether to start or stop the stream
            data (str|None, optional): data to stream. Defaults to None.
            buffer (deque|None, optional): buffer to store the streamed data. Defaults to None.
            sync_start (threading.Barrier|None, optional): synchronization barrier. Defaults to None.
            split_stream (bool, optional): whether to split the stream and data processing threads. Defaults to True.
        """
        return self.startStream(data=data, buffer=buffer, sync_start=sync_start, split_stream=split_stream, callback=callback, **kwargs) if on else self.stopStream()
    
    def _loop_process_data(self, 
        buffer: deque|None = None,
        format_out: str|None = None, 
        data_type: NamedTuple|None = None, 
        sync_start: threading.Barrier|None = None
    ):
        """ 
        Process the data
        
        Args:
            buffer (deque|None, optional): buffer to store the streamed data. Defaults to None.
            format_out (str|None, optional): format for the data. Defaults to None.
            data_type (NamedTuple|None, optional): data type for the data. Defaults to None.
            sync_start (threading.Barrier|None, optional): synchronization barrier. Defaults to None.
        """
        if buffer is None:
            buffer = self.buffer
        assert isinstance(buffer, deque), "Ensure buffer is a deque"
        if isinstance(sync_start, threading.Barrier):
            sync_start.wait()
        
        while self.stream_event.is_set():
            try:
                out, now = self.data_queue.get(timeout=5)
                out, now = self.processOutput(out, format_out=format_out, data_type=data_type, timestamp=now)
                if out is not None:
                    buffer.append((out, now))
                self.data_queue.task_done()
            except queue.Empty:
                time.sleep(0.01)
                continue
            except KeyboardInterrupt:
                self.stream_event.clear()
                break
        time.sleep(1)
        
        while self.data_queue.qsize() > 0:
            try:
                out, now = self.data_queue.get(timeout=1)
                out, now = self.processOutput(out, format_out=format_out, data_type=data_type, timestamp=now)
                if out is not None:
                    buffer.append((out, now))
                self.data_queue.task_done()
            except queue.Empty:
                break
            except KeyboardInterrupt:
                break
        self.data_queue.join()
        return
    
    def _loop_stream(self,
        data:str|None = None, 
        sync_start:threading.Barrier|None = None,
        *,
        buffer: deque|None = None,
        format_out: str|None = None, 
        data_type: NamedTuple|None = None,
        split_stream: bool = True,
        callback: Callable[[str],Any]|None = None
    ):
        """
        Stream loop
        
        Args:
            data (str|None, optional): data to stream. Defaults to None.
            sync_start (threading.Barrier|None, optional): synchronization barrier. Defaults to None.
            buffer (deque|None, optional): buffer to store the streamed data. Defaults to None.
            format_out (str|None, optional): format for the data. Defaults to None.
            data_type (NamedTuple|None, optional): data type for the data. Defaults to None.
            split_stream (bool, optional): whether to split the stream and data processing threads. Defaults to True.
        """
        if not split_stream:
            if buffer is None:
                buffer = self.buffer
            assert isinstance(buffer, deque), "Ensure buffer is a deque"
        if isinstance(sync_start, threading.Barrier):
            sync_start.wait()
        if not callable(callback):
            callback = lambda _: None
        
        while self.stream_event.is_set():
            try:
                out = self.poll(data)
                now = datetime.now()
                if split_stream:
                    self.data_queue.put((out, now), block=False)
                else:
                    out, now = self.processOutput(out, format_out=format_out, data_type=data_type, timestamp=now)
                    if out is not None:
                        buffer.append((out, now))
                        callback((out, now))
            except queue.Full:
                time.sleep(0.01)
                continue
            except KeyboardInterrupt:
                self.stream_event.clear()
                break
        return


class SerialDevice(BaseDevice):
    """
    SerialDevice provides an interface for handling serial devices
    
    ### Constructor:
        `port` (str|None, optional): serial port for the device. Defaults to None.
        `baudrate` (int, optional): baudrate for the device. Defaults to 9600.
        `timeout` (int, optional): timeout for the device. Defaults to 1.
        `init_timeout` (int, optional): timeout for initialization. Defaults to 2.
        `message_end` (str, optional): message end character. Defaults to '\\n'.
        `simulation` (bool, optional): whether to simulate the device. Defaults to False.
        `verbose` (bool, optional): verbosity of class. Defaults to False.
    
    ### Attributes and properties:
        `port` (str): device serial port
        `baudrate` (int): device baudrate
        `timeout` (int): device timeout
        `connection_details` (dict): connection details for the device
        `serial` (serial.Serial): serial object for the device
        `init_timeout` (int): timeout for initialization
        `message_end` (str): message end character
        `flags` (SimpleNamespace[str, bool]): flags for the device
        `is_connected` (bool): whether the device is connected
        `verbose` (bool): verbosity of class
        
    ### Methods:
        `clear`: clear the input and output buffers
        `connect`: connect to the device
        `disconnect`: disconnect from the device
        `query`: query the device (i.e. write and read data)
        `read`: read data from the device
        `write`: write data to the device
    """
    
    def __init__(self,
        port: str|None = None, 
        baudrate: int = 9600, 
        timeout: int = 1, 
        *,
        init_timeout:int = 1, 
        data_type: NamedTuple = Data,
        read_format:str = READ_FORMAT,
        write_format:str = WRITE_FORMAT,
        simulation:bool = False, 
        verbose:bool = False,
        **kwargs
    ):
        """ 
        Initialize SerialDevice class
        
        Args:
            port (str|None, optional): serial port for the device. Defaults to None.
            baudrate (int, optional): baudrate for the device. Defaults to 9600.
            timeout (int, optional): timeout for the device. Defaults to 1.
            init_timeout (int, optional): timeout for initialization. Defaults to 2.
            message_end (str, optional): message end character. Defaults to '\\n'.
            simulation (bool, optional): whether to simulate the device. Defaults to False.
            verbose (bool, optional): verbosity of class. Defaults to False.
        """
        super().__init__(
            init_timeout=init_timeout, simulation=simulation, verbose=verbose, 
            data_type=data_type, read_format=read_format, write_format=write_format, **kwargs
        )
        self.connection: serial.Serial = serial.Serial()
        self.port = port
        self.baudrate = baudrate
        self.timeout = timeout
        return
    
    @property
    def serial(self) -> serial.Serial:
        """Serial object for the device"""
        return self.connection
    @serial.setter
    def serial(self, value:serial.Serial):
        assert isinstance(value, serial.Serial), "Ensure connection is a serial object"
        self.connection = value
        return
    
    @property
    def port(self) -> str:
        """Device serial port"""
        return self.connection_details.get('port', '')
    @port.setter
    def port(self, value:str):
        self.connection_details['port'] = value
        self.serial.port = value
        return
    
    @property
    def baudrate(self) -> int:
        """Device baudrate"""
        return self.connection_details.get('baudrate', 0)
    @baudrate.setter
    def baudrate(self, value:int):
        assert isinstance(value, int), "Ensure baudrate is an integer"
        assert value in serial.Serial.BAUDRATES, f"Ensure baudrate is one of the standard values: {serial.Serial.BAUDRATES}"
        self.connection_details['baudrate'] = value
        self.serial.baudrate = value
        return
    
    @property
    def timeout(self) -> int:
        """Device timeout"""
        return self.connection_details.get('timeout', 0)
    @timeout.setter
    def timeout(self, value:int):
        self.connection_details['timeout'] = value
        self.serial.timeout = value
        return
    
    def checkDeviceBuffer(self) -> bool:
        """Check the connection buffer"""
        return self.serial.in_waiting
    
    def checkDeviceConnection(self):
        """Check the connection to the device"""
        self.flags.connected = self.serial.is_open
        return self.flags.connected
    
    def clearDeviceBuffer(self):
        """Clear the device input and output buffers"""
        self.serial.reset_input_buffer()
        self.serial.reset_output_buffer()
        return

    def connect(self):
        """Connect to the device"""
        if self.is_connected:
            return
        try:
            self.serial.open()
        except serial.SerialException as e:
            self._logger.error(f"Failed to connect to {self.port} at {self.baudrate} baud")
            self._logger.debug(e)
        else:
            self._logger.info(f"Connected to {self.port} at {self.baudrate} baud")
            time.sleep(self.init_timeout)
        self.flags.connected = True
        return

    def disconnect(self):
        """Disconnect from the device"""
        if not self.is_connected:
            return
        self.stopStream()
        try:
            self.serial.close()
        except serial.SerialException as e:
            self._logger.error(f"Failed to disconnect from {self.port}")
            self._logger.debug(e)
        else:
            self._logger.info(f"Disconnected from {self.port}")
        self.flags.connected = False
        return
    
    def read(self) -> str:
        """Read data from the device"""
        data = ''
        try:
            data = self.serial.readline().decode("utf-8", "replace").replace('\uFFFD', '')
            # eol = self.eol if len(self.eol) else '\n'
            # data = self.serial.read_until(eol.encode()).decode("utf-8", "replace").replace('\uFFFD', '')
            data = data.strip()
            self._logger.debug(f"[{self.port}] Received: {data!r}")
            self.serial.reset_output_buffer()
        except serial.SerialException as e:
            self._logger.debug(f"[{self.port}] Failed to receive data")
        except KeyboardInterrupt:
            self._logger.debug("Received keyboard interrupt")
            self.disconnect()
        return data
    
    def readAll(self) -> list[str]:
        """Read all data from the device"""
        delimiter = self.read_format.replace(self.read_format.rstrip(), '')
        data = ''
        try:
            while True:
                out = self.serial.read_all().decode("utf-8", "replace").replace('\uFFFD', '')
                data += out
                if not out:
                    break
        except serial.SerialException as e:
            self._logger.debug(f"[{self.port}] Failed to receive data")
            self._logger.debug(e)
        except KeyboardInterrupt:
            self._logger.debug("Received keyboard interrupt")
            self.disconnect()
        data = data.strip()
        self._logger.debug(f"[{self.port}] Received: {data!r}")
        return [d.strip() for d in data.split(delimiter) if len(d.strip())]
    
    def write(self, data:str) -> bool:
        """Write data to the device"""
        assert isinstance(data, str), "Ensure data is a string"
        try:
            self.serial.write(data.encode('utf-8'))
            self._logger.debug(f"[{self.port}] Sent: {data!r}")
        except serial.SerialException as e:
            self._logger.debug(f"[{self.port}] Failed to send: {data!r}")
            return False
        return True


class SocketDevice(BaseDevice):
    """
    SocketDevice provides an interface for handling socket devices
    
    ### Constructor:
        `host` (str): host for the device
        `port` (int): port for the device
        `timeout` (int, optional): timeout for the device. Defaults to 1.
        `simulation` (bool, optional): whether to simulate the device. Defaults to False.
        `verbose` (bool, optional): verbosity of class. Defaults to False.
    
    ### Attributes and properties:
        `host` (str): device host
        `port` (int): device port
        `timeout` (int): device timeout
        `connection_details` (dict): connection details for the device
        `socket` (socket.socket): socket object for the device
        `flags` (SimpleNamespace[str, bool]): flags for the device
        `is_connected` (bool): whether the device is connected
        `verbose` (bool): verbosity of class
        
    ### Methods:
        `clear`: clear the input and output buffers
        `connect`: connect to the device
        `disconnect`: disconnect from the device
        `query`: query the device (i.e. write and read data)
        `read`: read data from the device
        `write`: write data to the device
    """
    
    _default_flags: SimpleNamespace = SimpleNamespace(verbose=False, connected=False, simulation=False)
    def __init__(self, 
        host:str, 
        port:int, 
        timeout:int=0, 
        *, 
        byte_size: int = 1024,
        simulation:bool=False, 
        verbose:bool = False, 
        **kwargs
    ):
        """
        Initialize SocketDevice class
        
        Args:
            host (str): host for the device
            port (int): port for the device
            timeout (int, optional): timeout for the device. Defaults to 1.
            simulation (bool, optional): whether to simulate the device. Defaults to False.
            verbose (bool, optional): verbosity of class. Defaults to False.
        """
        super().__init__(simulation=simulation, verbose=verbose, **kwargs)
        self.connection: socket.socket = socket.socket(socket.AF_INET, socket.SOCK_STREAM)
        self.host = host
        self.port = port
        self.timeout = timeout
        self.byte_size = byte_size
        
        self._current_socket_ref = -1
        self._stream_buffer = ""
        return

    @property
    def socket(self) -> socket.socket:
        """Socket object for the device"""
        return self.connection
    @socket.setter
    def socket(self, value:socket.socket):
        assert isinstance(value, socket.socket), "Ensure connection is a socket object"
        self.connection = value
        return
    
    @property
    def address(self) -> tuple[str,int]:
        """Device address"""
        return (self.host, self.port)
    
    @property
    def host(self) -> str:
        """Device socket host"""
        return self.connection_details.get('host', '')
    @host.setter
    def host(self, value:str):
        self.connection_details['host'] = value
        return
    
    @property
    def port(self) -> str:
        """Device socket port"""
        return self.connection_details.get('port', '')
    @port.setter
    def port(self, value:str):
        self.connection_details['port'] = value
        return
    
    @property
    def timeout(self) -> int:
        """Device timeout"""
        return self.connection_details.get('timeout', '')
    @timeout.setter
    def timeout(self, value:int):
        self.connection_details['timeout'] = value
        return
    
    def checkDeviceBuffer(self) -> bool:
        """Check the connection buffer"""
        return self.stream_event.is_set() or self._stream_buffer
    
    def checkDeviceConnection(self):
        """Check the connection to the device"""
        try:
            self.socket.sendall('\n'.encode('utf-8'))
            self.socket.sendall('\n'.encode('utf-8'))
        except OSError:
            self.flags.connected = False
            return False
        self.flags.connected =(self.socket.fileno() == self._current_socket_ref) and (self.socket.fileno() != -1)
        return self.flags.connected
    
    def clearDeviceBuffer(self):
        """Clear the device input and output buffers"""
        self._stream_buffer = ""
        while True:
            try:
                out = self.socket.recv(self.byte_size).decode("utf-8", "replace").strip('\r\n').replace('\uFFFD', '')
            except OSError:
                break
            if not out:
                break
        return

    def connect(self):
        """Connect to the device"""
        if self.is_connected:
            return
        try:
            self.socket = socket.create_connection(self.address)
            self.socket.settimeout(self.timeout)
            self._current_socket_ref = self.socket.fileno()
            self.clear()
        except OSError as e:
            self._logger.error(f"Failed to connect to {self.host}:{self.port}")
            self._logger.debug(e)
        else:
            self._logger.info(f"Connected to {self.host}:{self.port}")
            time.sleep(self.init_timeout)
        self.flags.connected = True
        return

    def disconnect(self):
        """Disconnect from the device"""
        if not self.is_connected:
            return
        self.stopStream()
        try:
            self.socket.close()
            self._current_socket_ref = -1
        except OSError as e:
            self._logger.error(f"Failed to disconnect from {self.host}:{self.port}")
            self._logger.debug(e)
        else:
            self._logger.info(f"Disconnected from {self.host}:{self.port}")
        self.flags.connected = False
        return
    
    def read(self) -> str:
        """Read data from the device"""
        delimiter = self.read_format.replace(self.read_format.rstrip(), '')
        data = self._stream_buffer
        self._stream_buffer = ''
        try:
            out = self.socket.recv(self.byte_size).decode("utf-8", "replace").strip(delimiter).replace('\uFFFD', '')
            data += out
            # if not out or delimiter in data:
            #     break
        except OSError as e:
            if not data:
                self._logger.debug(f"[{self.host}] Failed to receive data")
                self._logger.debug(e)
        except KeyboardInterrupt:
            self._logger.debug("Received keyboard interrupt")
            self.disconnect()
        if delimiter in data:
            data, self._stream_buffer = data.split(delimiter, 1)
        data = data.strip()
        self._logger.debug(f"[{self.host}] Received: {data!r}")
        return data
    
    def readAll(self) -> list[str]:
        """Read all data from the device"""
        delimiter = self.read_format.replace(self.read_format.rstrip(), '')
        data = self._stream_buffer
        self._stream_buffer = ''
        try:
            while True:
                out = self.socket.recv(self.byte_size).decode("utf-8", "replace").replace('\uFFFD', '')
                data += out
                if not out or len(data)>self.byte_size:
                    break
        except OSError as e:
            self._logger.debug(f"[{self.host}] Failed to receive data")
            self._logger.debug(e)
        except KeyboardInterrupt:
            self._logger.debug("Received keyboard interrupt")
            self.disconnect()
        data = data.strip()
        self._logger.debug(f"[{self.host}] Received: {data!r}")
        return [d for d in data.split(delimiter) if len(d)]
    
    def write(self, data:str) -> bool:
        """Write data to the device"""
        assert isinstance(data, str), "Ensure data is a string"
        try:
            self.socket.sendall(data.encode('utf-8'))
            self._logger.debug(f"[{self.host}] Sent: {data!r}")
        except OSError as e:
            self._logger.debug(f"[{self.host}] Failed to send: {data!r}")
            self._logger.debug(e)
            return False
        return True<|MERGE_RESOLUTION|>--- conflicted
+++ resolved
@@ -628,11 +628,7 @@
             self.threads['stream'] = threading.Thread(
                 target=self._loop_stream, 
                 args=(data,),
-<<<<<<< HEAD
-                kwargs=dict(buffer=buffer, format_out=format_out, data_type=data_type, split_stream=split_stream), 
-=======
                 kwargs=dict(buffer=buffer, format_out=format_out, data_type=data_type, split_stream=split_stream, callback=callback), 
->>>>>>> c925311c
                 daemon=True
             )
         self.showStream(show)
