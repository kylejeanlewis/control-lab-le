--- conflicted
+++ resolved
@@ -285,11 +285,7 @@
             speed (Optional[float], optional): speed to aspirate and dispense at. Defaults to None.
             wait (int, optional): time delay after each action. Defaults to 0.
             pause (bool, optional): whether to pause for user intervention. Defaults to False.
-<<<<<<< HEAD
-            cycles (int, optional): number of cycles. Defaults to 0.
-=======
             cycles (int, optional): number of cycles before filling. Defaults to 0.
->>>>>>> 6a1397ba
             reagent (Optional[str], optional): name of reagent. Defaults to None.
             channel (Optional[Union[int, tuple[int]]], optional): channel id. Defaults to None.
         
