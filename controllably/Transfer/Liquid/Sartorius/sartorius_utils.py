--- conflicted
+++ resolved
@@ -269,17 +269,10 @@
             print(speed_parameters)
             preset = speed_parameters.preset
             if preset is None:
-<<<<<<< HEAD
                 # raise RuntimeError('Target speed not possible.')
                 print('Target speed not possible.')
                 return
-            self.setSpeed(speed=preset, up=True)
-            self.speed.up = speed
-            start_aspirate = time.time()
-=======
-                raise RuntimeError('Target speed not possible.')
             self.setSpeed(speed=preset, up=True, default=False)
->>>>>>> 6a1397ba
             
             steps_left = steps
             delay = speed_parameters.delay
@@ -387,7 +380,9 @@
             print(speed_parameters)
             preset = speed_parameters.preset
             if preset is None:
-                raise RuntimeError('Target speed not possible.')
+                # raise RuntimeError('Target speed not possible.')
+                print('Target speed not possible.')
+                return
             self.setSpeed(speed=preset, up=False, default=False)
         
             steps_left = steps
