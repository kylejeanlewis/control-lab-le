--- conflicted
+++ resolved
@@ -14,15 +14,8 @@
 import logging
 from threading import Thread
 import time
-<<<<<<< HEAD
 from types import SimpleNamespace
 from typing import final
-=======
-from typing import Sequence
-
-# Third party imports
-import serial   # pip install pyserial
->>>>>>> 7bb48c8b
 
 # Local application imports
 from .. import Maker
@@ -148,29 +141,10 @@
         self.channels = {chn: LED(chn) for chn in channels}
         self._threads = {}
         self._timed_channels = []
-<<<<<<< HEAD
-=======
-        self._connect(port)
-        return
-    
-    # Properties
-    @property
-    def port(self) -> str:
-        return self.connection_details.get('port', '')
-    
-    def execute(self, value:int, time_s:int = 0, channel:int|Sequence[int]|None = None, *args, **kwargs):
-        """
-        Alias for `setPower()`
->>>>>>> 7bb48c8b
-        
         self.connect()
         return
-    
-<<<<<<< HEAD
+
     def getPower(self, channel:int|None = None) -> list[int]:
-=======
-    def getPower(self, channel:int|Sequence[int]|None = None) -> list[int]:
->>>>>>> 7bb48c8b
         """
         Get power level(s) of channel(s)
 
@@ -200,22 +174,7 @@
         self._timed_channels = [chn.channel for chn in self.channels.values() if (chn.end_time>now and chn.duration)]
         return self._timed_channels
     
-<<<<<<< HEAD
     def setPower(self, value:int, duration:int = 0, channel:int|None = None):
-=======
-    def isBusy(self) -> bool:
-        """
-        Checks and returns whether the LED array is still busy
-
-        Returns:
-            bool: whether the LED array is still busy
-        """
-        busy = bool(len(self.getTimedChannels()))
-        busy = busy | any([chn._duration for chn in self.channels.values()])
-        return busy
-    
-    def setPower(self, value:int, time_s:int = 0, channel:int|Sequence[int]|None = None):
->>>>>>> 7bb48c8b
         """
         Set the power value(s) for channel(s)
 
@@ -226,24 +185,10 @@
         """
         if channel is None:
             for chn in self.channels.values():
-<<<<<<< HEAD
                 chn.setPower(value, duration)
         elif type(channel) is int and channel in self.channels:
             self.channels[channel].setPower(value, duration)
         _ = self.startTiming() if duration else self._update_power()
-=======
-                chn.setPower(value, time_s)
-        elif isinstance(channel, int) and channel in self.channels:
-            self.channels[channel].setPower(value, time_s)
-        elif isinstance(channel, Sequence):
-            for chn in channel:
-                if chn in self.channels:
-                    self.channels[chn].setPower(value, time_s)
-        if time_s:
-            self.startTiming()
-        else:
-            self._update_power()
->>>>>>> 7bb48c8b
         return
     
     def startTiming(self):
@@ -257,11 +202,7 @@
             self._threads['timing_loop'] = thread
         return
     
-<<<<<<< HEAD
     def turnOff(self, channel:int|None = None):
-=======
-    def turnOff(self, channel:int|Sequence[int]|None = None):
->>>>>>> 7bb48c8b
         """
         Turn off the LED corresponding to the channel(s)
 
