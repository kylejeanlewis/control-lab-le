[metadata]
name = control-lab-ly
<<<<<<< HEAD
version = 0.0.1-a
=======
version = 0.0.0.4
>>>>>>> 5de4aaf4
description = Lab Equipment Automation Package
long_description = file: docs/README.md
long_description_content_type = text/markdown
author = Chang Jie Leong
author_email = changjie.leong@outlook.com
url = https://github.com/kylejeanlewis/control-lab-le
license = MIT
keywords = 
    python
    lab automation
classifiers =
    Development Status :: 1 - Planning
    Intended Audience :: Developers
    Programming Language :: Python :: 3
    Programming Language :: Python :: 3.7
    Programming Language :: Python :: 3.8
    Operating System :: Microsoft :: Windows
    License :: OSI Approved :: MIT License

[options]
package_dir =
    = src
packages = find:
include_package_data = True
python_requires = >=3.7
install_requires =
    dash>=2.7
    impedance>=1.4
    imutils>=0.5
    matplotlib>=3.3
    nest_asyncio>=1.5
    numpy>=1.19
    opencv_python>=4.5.0
    pandas>=1.2
    plotly>=5.3
    pyModbusTCP>=0.2
    pyserial>=3.5
    PySimpleGUI>=4.60
    PyVISA>=1.12
    PyYAML>=6.0
    scipy>=1.6

[options.packages.find]
where = src

[options.package_data]
* = *.json, *.yaml, *.png<|MERGE_RESOLUTION|>--- conflicted
+++ resolved
@@ -1,10 +1,6 @@
 [metadata]
 name = control-lab-ly
-<<<<<<< HEAD
 version = 0.0.1-a
-=======
-version = 0.0.0.4
->>>>>>> 5de4aaf4
 description = Lab Equipment Automation Package
 long_description = file: docs/README.md
 long_description_content_type = text/markdown
